package task

import (
	"context"
	"errors"
	"fmt"
	"io"
	"os"
	"strconv"
	"sync"
	"sync/atomic"

	"github.com/go-task/task/v2/internal/compiler"
	compilerv2 "github.com/go-task/task/v2/internal/compiler/v2"
	"github.com/go-task/task/v2/internal/execext"
	"github.com/go-task/task/v2/internal/logger"
	"github.com/go-task/task/v2/internal/output"
	"github.com/go-task/task/v2/internal/summary"
	"github.com/go-task/task/v2/internal/taskfile"
	"github.com/go-task/task/v2/internal/taskfile/read"

	"golang.org/x/sync/errgroup"
)

const (
	// MaximumTaskCall is the max number of times a task can be called.
	// This exists to prevent infinite loops on cyclic dependencies
	MaximumTaskCall = 100
)

// Executor executes a Taskfile
type Executor struct {
	Taskfile *taskfile.Taskfile

	Dir        string
	Entrypoint string
	Force      bool
	Watch      bool
	Verbose    bool
	Silent     bool
	Dry        bool
	Summary    bool
	Parallel   bool
	Color      bool

	Stdin  io.Reader
	Stdout io.Writer
	Stderr io.Writer

	Logger      *logger.Logger
	Compiler    compiler.Compiler
	Output      output.Output
	OutputStyle string

	taskvars taskfile.Vars

	taskCallCount map[string]*int32
	mkdirMutexMap map[string]*sync.Mutex
}

// Run runs Task
func (e *Executor) Run(ctx context.Context, calls ...taskfile.Call) error {
	// check if given tasks exist
	for _, c := range calls {
		if _, ok := e.Taskfile.Tasks[c.Task]; !ok {
			// FIXME: move to the main package
			e.PrintTasksHelp()
			return &taskNotFoundError{taskName: c.Task}
		}
	}

	if e.Summary {
		summary.PrintTasks(e.Logger, e.Taskfile, calls)
		return nil
	}

	if e.Watch {
		return e.watchTasks(calls...)
	}

	g, ctx := errgroup.WithContext(ctx)
	for _, c := range calls {
		c := c
		if e.Parallel {
			g.Go(func() error { return e.RunTask(ctx, c) })
		} else {
			if err := e.RunTask(ctx, c); err != nil {
				return err
			}
		}
	}
	return g.Wait()
}

// Setup setups Executor's internal state
func (e *Executor) Setup() error {
	if e.Entrypoint == "" {
		e.Entrypoint = "Taskfile.yml"
	}

	var err error
	e.Taskfile, err = read.Taskfile(e.Dir, e.Entrypoint)
	if err != nil {
		return err
	}
	e.taskvars, err = read.Taskvars(e.Dir)
	if err != nil {
		return err
	}

	if e.Stdin == nil {
		e.Stdin = os.Stdin
	}
	if e.Stdout == nil {
		e.Stdout = os.Stdout
	}
	if e.Stderr == nil {
		e.Stderr = os.Stderr
	}
	e.Logger = &logger.Logger{
		Stdout:  e.Stdout,
		Stderr:  e.Stderr,
		Verbose: e.Verbose,
		Color:   e.Color,
	}

	v, err := strconv.ParseFloat(e.Taskfile.Version, 64)
	if err != nil {
		return fmt.Errorf(`task: Could not parse taskfile version "%s": %v`, e.Taskfile.Version, err)
	}

	if v < 2 {
		return fmt.Errorf(`task: Taskfile versions prior to v2 are not supported anymore`)
	}

	// consider as equal to the greater version if round
	if v == 2.0 {
		v = 2.6
	}

	if v > 3.0 {
		return fmt.Errorf(`task: Taskfile versions greater than v3.0 not implemented in the version of Task`)
	}

	// Color available only on v3
	if v < 3 {
		e.Logger.Color = false
	}

	e.Compiler = &compilerv2.CompilerV2{
		Dir:          e.Dir,
		Taskvars:     e.taskvars,
		TaskfileVars: e.Taskfile.Vars,
		Expansions:   e.Taskfile.Expansions,
		Logger:       e.Logger,
	}

	if v < 2.1 && e.Taskfile.Output != "" {
		return fmt.Errorf(`task: Taskfile option "output" is only available starting on Taskfile version v2.1`)
	}
	if v < 2.2 && len(e.Taskfile.Includes) > 0 {
		return fmt.Errorf(`task: Including Taskfiles is only available starting on Taskfile version v2.2`)
	}

	if e.OutputStyle != "" {
		e.Taskfile.Output = e.OutputStyle
	}
	switch e.Taskfile.Output {
	case "", "interleaved":
		e.Output = output.Interleaved{}
	case "group":
		e.Output = output.Group{}
	case "prefixed":
		e.Output = output.Prefixed{}
	default:
		return fmt.Errorf(`task: output option "%s" not recognized`, e.Taskfile.Output)
	}

	if e.Taskfile.Method == "" {
		if v >= 3 {
			e.Taskfile.Method = "checksum"
		} else {
			e.Taskfile.Method = "timestamp"
		}
	}

	if v <= 2.1 {
		err := errors.New(`task: Taskfile option "ignore_error" is only available starting on Taskfile version v2.1`)

		for _, task := range e.Taskfile.Tasks {
			if task.IgnoreError {
				return err
			}
			for _, cmd := range task.Cmds {
				if cmd.IgnoreError {
					return err
				}
			}
		}
	}

	if v < 2.6 {
		for _, task := range e.Taskfile.Tasks {
			if len(task.Preconditions) > 0 {
				return errors.New(`task: Task option "preconditions" is only available starting on Taskfile version v2.6`)
			}
		}
	}

	e.taskCallCount = make(map[string]*int32, len(e.Taskfile.Tasks))
	e.mkdirMutexMap = make(map[string]*sync.Mutex, len(e.Taskfile.Tasks))
	for k := range e.Taskfile.Tasks {
		e.taskCallCount[k] = new(int32)
		e.mkdirMutexMap[k] = &sync.Mutex{}
	}
	return nil
}

// RunTask runs a task by its name
func (e *Executor) RunTask(ctx context.Context, call taskfile.Call) error {
	t, err := e.CompiledTask(call)
	if err != nil {
		return err
	}
	if !e.Watch && atomic.AddInt32(e.taskCallCount[call.Task], 1) >= MaximumTaskCall {
		return &MaximumTaskCallExceededError{task: call.Task}
	}

	if err := e.runDeps(ctx, t); err != nil {
		return err
	}

	if !e.Force {
		preCondMet, err := e.areTaskPreconditionsMet(ctx, t)
		if err != nil {
			return err
		}

		upToDate, err := e.isTaskUpToDate(ctx, t)
		if err != nil {
			return err
		}

		if upToDate && preCondMet {
			if !e.Silent {
				e.Logger.Errf(logger.Magenta, `task: Task "%s" is up to date`, t.Task)
			}
			return nil
		}
	}

	if err := e.mkdir(t); err != nil {
		e.Logger.Errf(logger.Red, "task: cannot make directory %q: %v", t.Dir, err)
	}

	for i := range t.Cmds {
		if err := e.runCommand(ctx, t, call, i); err != nil {
			if err2 := e.statusOnError(t); err2 != nil {
				e.Logger.VerboseErrf(logger.Yellow, "task: error cleaning status on error: %v", err2)
			}

			if execext.IsExitError(err) && t.IgnoreError {
				e.Logger.VerboseErrf(logger.Yellow, "task: task error ignored: %v", err)
				continue
			}

			return &taskRunError{t.Task, err}
		}
	}
	return nil
}

func (e *Executor) mkdir(t *taskfile.Task) error {
	if t.Dir == "" {
		return nil
	}

	mutex := e.mkdirMutexMap[t.Task]
	mutex.Lock()
	defer mutex.Unlock()

	if _, err := os.Stat(t.Dir); os.IsNotExist(err) {
		if err := os.MkdirAll(t.Dir, 0755); err != nil {
			return err
		}
	}
	return nil
}

func (e *Executor) runDeps(ctx context.Context, t *taskfile.Task) error {
	g, ctx := errgroup.WithContext(ctx)

	for _, d := range t.Deps {
		d := d

		g.Go(func() error {
			err := e.RunTask(ctx, taskfile.Call{Task: d.Task, Vars: d.Vars})
			if err != nil {
				return err
			}
			return nil
		})
	}

	return g.Wait()
}

func (e *Executor) runCommand(ctx context.Context, t *taskfile.Task, call taskfile.Call, i int) error {
	cmd := t.Cmds[i]

	switch {
	case cmd.Task != "":
		err := e.RunTask(ctx, taskfile.Call{Task: cmd.Task, Vars: cmd.Vars})
		if err != nil {
			return err
		}
		return nil
	case cmd.Cmd != "":
<<<<<<< HEAD
		if e.Verbose || (!cmd.Silent && !t.Silent && !e.Silent) {
			e.Logger.Errf(logger.Green, "task: %s", cmd.Cmd)
=======
		if e.Verbose || (!cmd.Silent && !t.Silent && !e.Taskfile.Silent && !e.Silent) {
			e.Logger.Errf(cmd.Cmd)
>>>>>>> 01e9a8f7
		}

		if e.Dry {
			return nil
		}

		stdOut := e.Output.WrapWriter(e.Stdout, t.Prefix)
		stdErr := e.Output.WrapWriter(e.Stderr, t.Prefix)
		defer func() {
			if _, ok := stdOut.(*os.File); !ok {
				if closer, ok := stdOut.(io.Closer); ok {
					closer.Close()
				}
			}
			if _, ok := stdErr.(*os.File); !ok {
				if closer, ok := stdErr.(io.Closer); ok {
					closer.Close()
				}
			}
		}()

		err := execext.RunCommand(ctx, &execext.RunCommandOptions{
			Command: cmd.Cmd,
			Dir:     t.Dir,
			Env:     getEnviron(t),
			Stdin:   e.Stdin,
			Stdout:  stdOut,
			Stderr:  stdErr,
		})
		if execext.IsExitError(err) && cmd.IgnoreError {
			e.Logger.VerboseErrf(logger.Yellow, "task: command error ignored: %v", err)
			return nil
		}
		return err
	default:
		return nil
	}
}

func getEnviron(t *taskfile.Task) []string {
	if t.Env == nil {
		return nil
	}

	environ := os.Environ()
	for k, v := range t.Env.ToCacheMap() {
		if s, ok := v.(string); ok {
			environ = append(environ, fmt.Sprintf("%s=%s", k, s))
		}
	}
	return environ
}<|MERGE_RESOLUTION|>--- conflicted
+++ resolved
@@ -316,13 +316,8 @@
 		}
 		return nil
 	case cmd.Cmd != "":
-<<<<<<< HEAD
-		if e.Verbose || (!cmd.Silent && !t.Silent && !e.Silent) {
+		if e.Verbose || (!cmd.Silent && !t.Silent && !e.Taskfile.Silent && !e.Silent) {
 			e.Logger.Errf(logger.Green, "task: %s", cmd.Cmd)
-=======
-		if e.Verbose || (!cmd.Silent && !t.Silent && !e.Taskfile.Silent && !e.Silent) {
-			e.Logger.Errf(cmd.Cmd)
->>>>>>> 01e9a8f7
 		}
 
 		if e.Dry {
