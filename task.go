package task

import (
	"context"
	"errors"
	"fmt"
	"io"
	"os"
	"sync"
	"sync/atomic"

	"github.com/go-task/task/v3/internal/compiler"
	compilerv2 "github.com/go-task/task/v3/internal/compiler/v2"
	compilerv3 "github.com/go-task/task/v3/internal/compiler/v3"
	"github.com/go-task/task/v3/internal/execext"
	"github.com/go-task/task/v3/internal/logger"
	"github.com/go-task/task/v3/internal/output"
	"github.com/go-task/task/v3/internal/summary"
	"github.com/go-task/task/v3/internal/templater"
	"github.com/go-task/task/v3/taskfile"
	"github.com/go-task/task/v3/taskfile/read"

	"golang.org/x/sync/errgroup"
)

const (
	// MaximumTaskCall is the max number of times a task can be called.
	// This exists to prevent infinite loops on cyclic dependencies
	MaximumTaskCall = 100
)

// Executor executes a Taskfile
type Executor struct {
	Taskfile *taskfile.Taskfile

	Dir         string
	Entrypoint  string
	Force       bool
	Watch       bool
	Verbose     bool
	Silent      bool
	Dry         bool
	Summary     bool
	Parallel    bool
	Color       bool
	Concurrency int

	Stdin  io.Reader
	Stdout io.Writer
	Stderr io.Writer

	Logger      *logger.Logger
	Compiler    compiler.Compiler
	Output      output.Output
	OutputStyle taskfile.Output

	taskvars *taskfile.Vars

	concurrencySemaphore chan struct{}
	taskCallCount        map[string]*int32
	mkdirMutexMap        map[string]*sync.Mutex
	executionHashes      map[string]context.Context
	executionHashesMutex sync.Mutex
}

// Run runs Task
func (e *Executor) Run(ctx context.Context, calls ...taskfile.Call) error {
	// check if given tasks exist
	for _, c := range calls {
		if _, ok := e.Taskfile.Tasks[c.Task]; !ok {
			// FIXME: move to the main package
			e.ListTasksWithDesc()
			return &taskNotFoundError{taskName: c.Task}
		}
	}

	if e.Summary {
		for i, c := range calls {
			compiledTask, err := e.FastCompiledTask(c)
			if err != nil {
				return nil
			}
			summary.PrintSpaceBetweenSummaries(e.Logger, i)
			summary.PrintTask(e.Logger, compiledTask)
		}
		return nil
	}

	if e.Watch {
		return e.watchTasks(calls...)
	}

	g, ctx := errgroup.WithContext(ctx)
	for _, c := range calls {
		c := c
		if e.Parallel {
			g.Go(func() error { return e.RunTask(ctx, c) })
		} else {
			if err := e.RunTask(ctx, c); err != nil {
				return err
			}
		}
	}
	return g.Wait()
}

// readTaskfile selects and parses the entrypoint.
func (e *Executor) readTaskfile() error {
	// select the default entrypoint if not provided
	if e.Entrypoint == "" {
		e.Entrypoint = "Taskfile.yml"
	}

	var err error
<<<<<<< HEAD
	e.Taskfile, err = read.Taskfile(&read.ReaderNode{
		Dir:        e.Dir,
		Entrypoint: e.Entrypoint,
		Parent:     nil,
		Optional:   false,
	})
=======
	e.Taskfile, err = read.Taskfile(e.Dir, e.Entrypoint)
	return err
}

// Setup setups Executor's internal state
func (e *Executor) Setup() error {
	err := e.readTaskfile()
>>>>>>> 9897f4b5
	if err != nil {
		return err
	}

	v, err := e.Taskfile.ParsedVersion()
	if err != nil {
		return err
	}

	if v < 3.0 {
		e.taskvars, err = read.Taskvars(e.Dir)
		if err != nil {
			return err
		}
	}

	if e.Stdin == nil {
		e.Stdin = os.Stdin
	}
	if e.Stdout == nil {
		e.Stdout = os.Stdout
	}
	if e.Stderr == nil {
		e.Stderr = os.Stderr
	}
	e.Logger = &logger.Logger{
		Stdout:  e.Stdout,
		Stderr:  e.Stderr,
		Verbose: e.Verbose,
		Color:   e.Color,
	}

	if v < 2 {
		return fmt.Errorf(`task: Taskfile versions prior to v2 are not supported anymore`)
	}

	// consider as equal to the greater version if round
	if v == 2.0 {
		v = 2.6
	}
	if v == 3.0 {
		v = 3.8
	}

	if v > 3.8 {
		return fmt.Errorf(`task: Taskfile versions greater than v3.8 not implemented in the version of Task`)
	}

	// Color available only on v3
	if v < 3 {
		e.Logger.Color = false
	}

	if v < 3 {
		e.Compiler = &compilerv2.CompilerV2{
			Dir:          e.Dir,
			Taskvars:     e.taskvars,
			TaskfileVars: e.Taskfile.Vars,
			Expansions:   e.Taskfile.Expansions,
			Logger:       e.Logger,
		}
	} else {
		e.Compiler = &compilerv3.CompilerV3{
			Dir:          e.Dir,
			TaskfileEnv:  e.Taskfile.Env,
			TaskfileVars: e.Taskfile.Vars,
			Logger:       e.Logger,
		}
	}

	if v >= 3.0 {
		env, err := read.Dotenv(e.Compiler, e.Taskfile, e.Dir)
		if err != nil {
			return err
		}

		err = env.Range(func(key string, value taskfile.Var) error {
			if _, ok := e.Taskfile.Env.Mapping[key]; !ok {
				e.Taskfile.Env.Set(key, value)
			}
			return nil
		})
		if err != nil {
			return err
		}
	}

	if v < 2.1 && !e.Taskfile.Output.IsSet() {
		return fmt.Errorf(`task: Taskfile option "output" is only available starting on Taskfile version v2.1`)
	}
	if v < 2.2 && e.Taskfile.Includes.Len() > 0 {
		return fmt.Errorf(`task: Including Taskfiles is only available starting on Taskfile version v2.2`)
	}
	if v >= 3.0 && e.Taskfile.Expansions > 2 {
		return fmt.Errorf(`task: The "expansions" setting is not available anymore on v3.0`)
	}
	if v < 3.8 && e.Taskfile.Output.Group.IsSet() {
		return fmt.Errorf(`task: Taskfile option "output.group" is only available starting on Taskfile version v3.8`)
	}

	if !e.OutputStyle.IsSet() {
		e.OutputStyle = e.Taskfile.Output
	}
	e.Output, err = output.BuildFor(&e.OutputStyle)
	if err != nil {
		return err
	}

	if e.Taskfile.Method == "" {
		if v >= 3 {
			e.Taskfile.Method = "checksum"
		} else {
			e.Taskfile.Method = "timestamp"
		}
	}

	if v <= 2.1 {
		err := errors.New(`task: Taskfile option "ignore_error" is only available starting on Taskfile version v2.1`)

		for _, task := range e.Taskfile.Tasks {
			if task.IgnoreError {
				return err
			}
			for _, cmd := range task.Cmds {
				if cmd.IgnoreError {
					return err
				}
			}
		}
	}

	if v < 2.6 {
		for _, task := range e.Taskfile.Tasks {
			if len(task.Preconditions) > 0 {
				return errors.New(`task: Task option "preconditions" is only available starting on Taskfile version v2.6`)
			}
		}
	}

	if v < 3 {
		err := e.Taskfile.Includes.Range(func(_ string, taskfile taskfile.IncludedTaskfile) error {
			if taskfile.AdvancedImport {
				return errors.New(`task: Import with additional parameters is only available starting on Taskfile version v3`)
			}
			return nil
		})
		if err != nil {
			return err
		}
	}

	if v < 3.7 {
		if e.Taskfile.Run != "" {
			return errors.New(`task: Setting the "run" type is only available starting on Taskfile version v3.7`)
		}

		for _, task := range e.Taskfile.Tasks {
			if task.Run != "" {
				return errors.New(`task: Setting the "run" type is only available starting on Taskfile version v3.7`)
			}
		}
	}

	if e.Taskfile.Run == "" {
		e.Taskfile.Run = "always"
	}

	e.executionHashes = make(map[string]context.Context)

	e.taskCallCount = make(map[string]*int32, len(e.Taskfile.Tasks))
	e.mkdirMutexMap = make(map[string]*sync.Mutex, len(e.Taskfile.Tasks))
	for k := range e.Taskfile.Tasks {
		e.taskCallCount[k] = new(int32)
		e.mkdirMutexMap[k] = &sync.Mutex{}
	}

	if e.Concurrency > 0 {
		e.concurrencySemaphore = make(chan struct{}, e.Concurrency)
	}
	return nil
}

// RunTask runs a task by its name
func (e *Executor) RunTask(ctx context.Context, call taskfile.Call) error {
	t, err := e.CompiledTask(call)
	if err != nil {
		return err
	}
	if !e.Watch && atomic.AddInt32(e.taskCallCount[call.Task], 1) >= MaximumTaskCall {
		return &MaximumTaskCallExceededError{task: call.Task}
	}

	release := e.acquireConcurrencyLimit()
	defer release()

	return e.startExecution(ctx, t, func(ctx context.Context) error {
		e.Logger.VerboseErrf(logger.Magenta, `task: "%s" started`, call.Task)
		if err := e.runDeps(ctx, t); err != nil {
			return err
		}

		if !e.Force {
			if err := ctx.Err(); err != nil {
				return err
			}

			preCondMet, err := e.areTaskPreconditionsMet(ctx, t)
			if err != nil {
				return err
			}

			upToDate, err := e.isTaskUpToDate(ctx, t)
			if err != nil {
				return err
			}

			if upToDate && preCondMet {
				if !e.Silent {
					e.Logger.Errf(logger.Magenta, `task: Task "%s" is up to date`, t.Name())
				}
				return nil
			}
		}

		if err := e.mkdir(t); err != nil {
			e.Logger.Errf(logger.Red, "task: cannot make directory %q: %v", t.Dir, err)
		}

		for i := range t.Cmds {
			if t.Cmds[i].Defer {
				defer e.runDeferred(t, call, i)
				continue
			}

			if err := e.runCommand(ctx, t, call, i); err != nil {
				if err2 := e.statusOnError(t); err2 != nil {
					e.Logger.VerboseErrf(logger.Yellow, "task: error cleaning status on error: %v", err2)
				}

				if execext.IsExitError(err) && t.IgnoreError {
					e.Logger.VerboseErrf(logger.Yellow, "task: task error ignored: %v", err)
					continue
				}

				return &taskRunError{t.Task, err}
			}
		}
		e.Logger.VerboseErrf(logger.Magenta, `task: "%s" finished`, call.Task)
		return nil
	})
}

func (e *Executor) mkdir(t *taskfile.Task) error {
	if t.Dir == "" {
		return nil
	}

	mutex := e.mkdirMutexMap[t.Task]
	mutex.Lock()
	defer mutex.Unlock()

	if _, err := os.Stat(t.Dir); os.IsNotExist(err) {
		if err := os.MkdirAll(t.Dir, 0755); err != nil {
			return err
		}
	}
	return nil
}

func (e *Executor) runDeps(ctx context.Context, t *taskfile.Task) error {
	g, ctx := errgroup.WithContext(ctx)

	reacquire := e.releaseConcurrencyLimit()
	defer reacquire()

	for _, d := range t.Deps {
		d := d

		g.Go(func() error {
			err := e.RunTask(ctx, taskfile.Call{Task: d.Task, Vars: d.Vars})
			if err != nil {
				return err
			}
			return nil
		})
	}

	return g.Wait()
}

func (e *Executor) runDeferred(t *taskfile.Task, call taskfile.Call, i int) {
	ctx, cancel := context.WithCancel(context.Background())
	defer cancel()

	if err := e.runCommand(ctx, t, call, i); err != nil {
		e.Logger.VerboseErrf(logger.Yellow, `task: ignored error in deferred cmd: %s`, err.Error())
	}
}

func (e *Executor) runCommand(ctx context.Context, t *taskfile.Task, call taskfile.Call, i int) error {
	cmd := t.Cmds[i]

	switch {
	case cmd.Task != "":
		reacquire := e.releaseConcurrencyLimit()
		defer reacquire()

		err := e.RunTask(ctx, taskfile.Call{Task: cmd.Task, Vars: cmd.Vars})
		if err != nil {
			return err
		}
		return nil
	case cmd.Cmd != "":
		if e.Verbose || (!cmd.Silent && !t.Silent && !e.Taskfile.Silent && !e.Silent) {
			e.Logger.Errf(logger.Green, "task: [%s] %s", t.Name(), cmd.Cmd)
		}

		if e.Dry {
			return nil
		}

		outputWrapper := e.Output
		if t.Interactive {
			outputWrapper = output.Interleaved{}
		}
		vars, err := e.Compiler.FastGetVariables(t, call)
		outputTemplater := &templater.Templater{Vars: vars, RemoveNoValue: true}
		if err != nil {
			return fmt.Errorf("task: failed to get variables: %w", err)
		}
		stdOut := outputWrapper.WrapWriter(e.Stdout, t.Prefix, outputTemplater)
		stdErr := outputWrapper.WrapWriter(e.Stderr, t.Prefix, outputTemplater)

		defer func() {
			if _, ok := stdOut.(*os.File); !ok {
				if closer, ok := stdOut.(io.Closer); ok {
					closer.Close()
				}
			}
			if _, ok := stdErr.(*os.File); !ok {
				if closer, ok := stdErr.(io.Closer); ok {
					closer.Close()
				}
			}
		}()

		err = execext.RunCommand(ctx, &execext.RunCommandOptions{
			Command: cmd.Cmd,
			Dir:     t.Dir,
			Env:     getEnviron(t),
			Stdin:   e.Stdin,
			Stdout:  stdOut,
			Stderr:  stdErr,
		})
		if execext.IsExitError(err) && cmd.IgnoreError {
			e.Logger.VerboseErrf(logger.Yellow, "task: [%s] command error ignored: %v", t.Name(), err)
			return nil
		}
		return err
	default:
		return nil
	}
}

func getEnviron(t *taskfile.Task) []string {
	if t.Env == nil {
		return nil
	}

	environ := os.Environ()

	for k, v := range t.Env.ToCacheMap() {
		str, isString := v.(string)
		if !isString {
			continue
		}

		if _, alreadySet := os.LookupEnv(k); alreadySet {
			continue
		}

		environ = append(environ, fmt.Sprintf("%s=%s", k, str))
	}

	return environ
}

func (e *Executor) startExecution(ctx context.Context, t *taskfile.Task, execute func(ctx context.Context) error) error {
	h, err := e.GetHash(t)
	if err != nil {
		return err
	}

	if h == "" {
		return execute(ctx)
	}

	e.executionHashesMutex.Lock()
	otherExecutionCtx, ok := e.executionHashes[h]

	if ok {
		e.executionHashesMutex.Unlock()
		e.Logger.VerboseErrf(logger.Magenta, "task: skipping execution of task: %s", h)
		<-otherExecutionCtx.Done()
		return nil
	}

	ctx, cancel := context.WithCancel(ctx)
	defer cancel()

	e.executionHashes[h] = ctx
	e.executionHashesMutex.Unlock()

	return execute(ctx)
}<|MERGE_RESOLUTION|>--- conflicted
+++ resolved
@@ -112,22 +112,18 @@
 	}
 
 	var err error
-<<<<<<< HEAD
 	e.Taskfile, err = read.Taskfile(&read.ReaderNode{
 		Dir:        e.Dir,
 		Entrypoint: e.Entrypoint,
 		Parent:     nil,
 		Optional:   false,
 	})
-=======
-	e.Taskfile, err = read.Taskfile(e.Dir, e.Entrypoint)
 	return err
 }
 
 // Setup setups Executor's internal state
 func (e *Executor) Setup() error {
 	err := e.readTaskfile()
->>>>>>> 9897f4b5
 	if err != nil {
 		return err
 	}
